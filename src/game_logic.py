from __future__ import annotations

import time

import chess.engine
import chess.syzygy

try:
    import board_ui
    import config
    import engine_handler
    import input_handler

except ImportError:
    import src.board_ui as board_ui
    import src.config as config
    import src.engine_handler as engine_handler
    import src.input_handler as input_handler


def play_game(
    board: chess.Board,
    engine: chess.engine.SimpleEngine,
    move_history: list[chess.Move],
    tablebase: chess.syzygy.Tablebase | None = None,
) -> None:
    """Run the interactive chess game loop. Continues until the game is
    over. Displays the board, evaluates moves, and handles user input
    for moves.
    """
    while not board.is_game_over():
        board_ui.print_board(board)
        evaluate_and_show_moves(board, engine, tablebase)
        move = input_handler.handle_user_input(board)

        if not move:
            continue

        board.push(move)
        move_history.append(move)


def evaluate_and_show_moves(
    board: chess.Board,
    engine: chess.engine.SimpleEngine,
    tablebase: chess.syzygy.Tablebase | None = None,
    app_config: config.EngineConfig | None = None,
) -> tuple[dict[chess.Move, tuple[int | None, int | None]], float]:
    """Evaluate moves and display them with timing information. Returns
    a tuple containing the moves evaluation dictionary and the time
    taken for the evaluation.
    """
    start_time = time.time()

    if tablebase:
        board_ui.print_tablebase_info(board, tablebase)

    # Use configured eval depth, fall back to dynamic depth if not provided
    if app_config:
        eval_depth = app_config.eval_depth
    else:
        eval_depth = engine_handler.get_dynamic_eval_depth(board)

    moves_eval = engine_handler.get_move_evals(
        board,
        engine,
        depth=eval_depth,
        tablebase=tablebase,
    )

    eval_time = time.time() - start_time
    sorted_moves = sort_moves_by_evaluation(moves_eval, board.turn)
    board_ui.print_possible_moves(sorted_moves)

    if sorted_moves:
        board_ui.show_mate_info(sorted_moves[0], board.turn)

    print(f"\nEvaluation time: {eval_time:.2f} sec\n")

    return moves_eval, eval_time


<<<<<<< HEAD
def play_game(
    board: chess.Board,
    engine: chess.engine.SimpleEngine,
    move_history: list[chess.Move],
    tablebase: chess.syzygy.Tablebase | None = None,
    app_config: config.EngineConfig | None = None,
) -> None:
    """Run the interactive chess game loop. Continues until the game is
    over. Displays the board, evaluates moves, and handles user input
    for moves.
    """
    while not board.is_game_over():
        board_ui.print_board(board)
        evaluate_and_show_moves(board, engine, tablebase, app_config)
        move = input_handler.handle_user_input(board)
=======
def sort_moves_by_evaluation(
    moves_eval: dict[chess.Move, tuple[int | None, int | None]],
    is_white_turn: bool,
) -> list[tuple[chess.Move, tuple[int | None, int | None]]]:
    """Sorts the evaluated moves based on the score. Higher scores are
    better for White, lower scores are better for Black. Returns a list
    of tuples (Move, (score, mate_value)).
    """
    return sorted(
        list(moves_eval.items()), key=get_move_score, reverse=is_white_turn
    )
>>>>>>> c867685a


def get_move_score(
    item: tuple[chess.Move, tuple[int | None, int | None]],
) -> int:
    """Key function for sorting moves. Takes (Move, (score,
    mate_value)) and returns score for sorting.
    """
    return item[1][0] if item[1][0] is not None else 0<|MERGE_RESOLUTION|>--- conflicted
+++ resolved
@@ -80,23 +80,6 @@
     return moves_eval, eval_time
 
 
-<<<<<<< HEAD
-def play_game(
-    board: chess.Board,
-    engine: chess.engine.SimpleEngine,
-    move_history: list[chess.Move],
-    tablebase: chess.syzygy.Tablebase | None = None,
-    app_config: config.EngineConfig | None = None,
-) -> None:
-    """Run the interactive chess game loop. Continues until the game is
-    over. Displays the board, evaluates moves, and handles user input
-    for moves.
-    """
-    while not board.is_game_over():
-        board_ui.print_board(board)
-        evaluate_and_show_moves(board, engine, tablebase, app_config)
-        move = input_handler.handle_user_input(board)
-=======
 def sort_moves_by_evaluation(
     moves_eval: dict[chess.Move, tuple[int | None, int | None]],
     is_white_turn: bool,
@@ -108,7 +91,6 @@
     return sorted(
         list(moves_eval.items()), key=get_move_score, reverse=is_white_turn
     )
->>>>>>> c867685a
 
 
 def get_move_score(
